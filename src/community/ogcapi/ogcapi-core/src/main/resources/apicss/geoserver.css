--- conflicted
+++ resolved
@@ -43,41 +43,18 @@
 header {
   border-bottom: 2px solid var(--bs-green);
 }
-<<<<<<< HEAD
 header a {
   height: 67px;
   width: 220px;
   background: url(img/logo.png) no-repeat;
   display: block;
-=======
-
-#header a {
-width: 100%;
-height: 67px;
-background: url(img/logo.png) no-repeat;
-overflow: hidden;
-text-indent: -9999em;
-text-align: left;
-margin: 0 0 -23px;
-display: block;
-padding-bottom: 0px;
-margin-bottom: 5px;
-border-bottom: 2px solid #c6e09b;
-}
-
-select {
- margin: 0;
-}
-
 #crumbs {
   background-color: #c6e09b;
   margin-top: -5px;
   padding: 10px;
 }
-
 #crumbs a:before, #crumbs b:before {
   content: ">>";
   font-size: x-small;
   padding: 5px;
->>>>>>> 0ecae0bf
 }