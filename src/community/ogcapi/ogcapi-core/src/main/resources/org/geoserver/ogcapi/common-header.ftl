--- conflicted
+++ resolved
@@ -11,18 +11,13 @@
       <link rel="stylesheet" href="${resourceLink("apicss/geoserver.css")}" type="text/css" media="all" />
   </head>
 <body>
-<<<<<<< HEAD
   <header id="header">
     <a href="${serviceLink("")}"></a>
   </header>
+  <#if pagecrumbs??>
+    <div id="crumbs">
+    ${pagecrumbs}
+    </div>
+  </#if>
   <main>
-    <div id="content" class="container">
-=======
-   <div id="header">
-     <a href="${serviceLink("")}"></a>
-   </div>
-   <div id="crumbs">
-   ${pagecrumbs}
-   </div>
-   <div id="content">
->>>>>>> 0ecae0bf
+    <div id="content" class="container">