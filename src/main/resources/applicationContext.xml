<?xml version="1.0" encoding="UTF-8"?>

<beans xmlns="http://www.springframework.org/schema/beans"
    xmlns:xsi="http://www.w3.org/2001/XMLSchema-instance" xmlns:tx="http://www.springframework.org/schema/tx"
    xsi:schemaLocation="http://www.springframework.org/schema/beans
    http://www.springframework.org/schema/beans/spring-beans.xsd
    http://www.springframework.org/schema/tx
    http://www.springframework.org/schema/tx/spring-tx.xsd"
    default-autowire="byName">

    <bean id="serviceFinder" class="org.opengeo.gsr.service.ServiceFinder">
        <constructor-arg ref="geoServer" />
        <constructor-arg ref="wms"></constructor-arg>
        <constructor-arg ref="dispatcher"></constructor-arg>
    </bean>

    <bean id="gsrDispatcherMapping" class="org.springframework.web.servlet.handler.SimpleUrlHandlerMapping">
        <property name="alwaysUseFullPath" value="true"/>
        <property name="mappings">
          <props>
              <prop key="gsr">restWrapper</prop>
              <prop key="/gsr/**">restWrapper</prop>
          </props>
        </property>
    </bean>

    <bean id="restMapping" class="org.geoserver.rest.RESTMapping">
    <property name="routes">
            <map>
                <entry>
                    <key>
                        <value>/services?f={format}</value>
                    </key>
                    <value>serviceFinder</value>
                </entry>
                <entry>
                    <key>
<<<<<<< HEAD
                        <value>/services/{workspace}?f={format}</value>
=======
                        <value>/services/?f={format}</value>
                    </key>
                    <value>serviceFinder</value>
                </entry>
                <entry>
                    <key>
                        <value>/services/{workspace}?f={format}</value>
                    </key>
                    <value>serviceFinder</value>
                </entry>
                <entry>
                    <key>
                        <value>/services/{workspace}/?f={format}</value>
>>>>>>> 70fac99c
                    </key>
                    <value>serviceFinder</value>
                </entry>
            </map>
    </property>
    </bean>

</beans><|MERGE_RESOLUTION|>--- conflicted
+++ resolved
@@ -35,9 +35,6 @@
                 </entry>
                 <entry>
                     <key>
-<<<<<<< HEAD
-                        <value>/services/{workspace}?f={format}</value>
-=======
                         <value>/services/?f={format}</value>
                     </key>
                     <value>serviceFinder</value>
@@ -51,7 +48,6 @@
                 <entry>
                     <key>
                         <value>/services/{workspace}/?f={format}</value>
->>>>>>> 70fac99c
                     </key>
                     <value>serviceFinder</value>
                 </entry>
